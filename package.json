--- conflicted
+++ resolved
@@ -1,12 +1,7 @@
 {
   "name": "twitch",
-<<<<<<< HEAD
-  "description": "Interact with Twitch's API and chat.",
-  "version": "0.21.2",
-=======
   "version": "1.0.0-pre.8",
   "description": "Interact with Twitch's API.",
->>>>>>> a5c504dc
   "main": "lib",
   "types": "lib/index",
   "repository": "github:d-fischer/twitch",
