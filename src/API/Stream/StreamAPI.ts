import UserTools, { UserIdResolvable } from '../../Toolkit/UserTools';
import { Cacheable, Cached } from '../../Toolkit/Decorators';
import BaseAPI from '../BaseAPI';
import Stream, { StreamData, StreamDataWrapper, StreamType } from './Stream';
import { UniformObject } from '../../Toolkit/ObjectTools';

/**
 * The API methods that deal with streams.
 *
 * Can be accessed using `client.streams` on a {@TwitchClient} instance.
 *
 * ## Example
 * ```ts
 * const client = new TwitchClient(options);
 * const cheermotes = await client.streams.getStreamByChannel('125328655');
 * ```
 */
@Cacheable
export default class StreamAPI extends BaseAPI {
	/**
	 * Retrieves the current stream on the given channel.
	 *
	 * @param channel
	 */
	@Cached(60)
	async getStreamByChannel(channel: UserIdResolvable) {
		const channelId = UserTools.getUserId(channel);
		const data = await this._client.callAPI<StreamDataWrapper>({ url: `streams/${channelId}` });

<<<<<<< HEAD
		const data = await this._client.callAPI<StreamDataWrapper>({ url: `streams/${channelId}` });
		return new Stream(data.stream, this._client);
=======
		return data.stream ? new Stream(data.stream, this._client) : null;
>>>>>>> a5c504dc
	}

	/**
	 * Retrieves a list of streams.
	 *
	 * @param channels A channel ID or a list thereof.
	 * @param game Show only streams playing a certain game.
	 * @param languageCode Show only streams in a certain language.
	 * @param type Show only streams of a certain type.
	 * @param page The result page you want to retrieve.
	 * @param limit The number of results you want to retrieve.
	 */
	async getStreams(
		channels?: string | string[], game?: string, languageCode?: string,
		type?: StreamType,
		page?: number, limit: number = 25
	): Promise<Stream[]> {
		const query: UniformObject<string> = { limit: limit.toString() };

		if (channels) {
			query.channel = typeof channels === 'string' ? channels : channels.join(',');
		}

		if (game) {
			query.game = game;
		}

		if (languageCode) {
			query.broadcaster_language = languageCode;
		}

		if (type) {
			query.stream_type = type;
		}

		if (page) {
			query.offset = ((page - 1) * limit).toString();
		}

		const data = await this._client.callAPI({ url: 'streams', query });

		return data.streams.map((streamData: StreamData) => new Stream(streamData, this._client));
	}

	/**
	 * Retrieves a list of all streams.
	 *
	 * @param page The result page you want to retrieve.
	 * @param limit The number of results you want to retrieve.
	 */
	async getAllStreams(page?: number, limit?: number) {
		return this.getStreams(undefined, undefined, undefined, StreamType.All, page, limit);
	}

	/**
	 * Retrieves a list of all live streams.
	 *
	 * @param page The result page you want to retrieve.
	 * @param limit The number of results you want to retrieve.
	 */
	async getAllLiveStreams(page?: number, limit?: number) {
		return this.getStreams(undefined, undefined, undefined, StreamType.Live, page, limit);
	}

	/**
	 * Retrieves a list of all streams on channels the currently authenticated user is following.
	 *
	 * @param type Show only streams of a certain type.
	 * @param page The result page you want to retrieve.
	 * @param limit The number of results you want to retrieve.
	 */
	@Cached(60)
	async getFollowedStreams(type?: StreamType, page?: number, limit: number = 25): Promise<Stream> {
		const query: UniformObject<string> = { limit: limit.toString() };

		if (type) {
			query.type = type;
		}

		if (page) {
			query.offset = ((page - 1) * limit).toString();
		}

		const data = await this._client.callAPI({ url: 'streams/followed', query, scope: 'user_read' });

		return data.streams.map((streamData: StreamData) => new Stream(streamData, this._client));
	}
}<|MERGE_RESOLUTION|>--- conflicted
+++ resolved
@@ -27,12 +27,7 @@
 		const channelId = UserTools.getUserId(channel);
 		const data = await this._client.callAPI<StreamDataWrapper>({ url: `streams/${channelId}` });
 
-<<<<<<< HEAD
-		const data = await this._client.callAPI<StreamDataWrapper>({ url: `streams/${channelId}` });
-		return new Stream(data.stream, this._client);
-=======
 		return data.stream ? new Stream(data.stream, this._client) : null;
->>>>>>> a5c504dc
 	}
 
 	/**
