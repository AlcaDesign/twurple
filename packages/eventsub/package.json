--- conflicted
+++ resolved
@@ -1,10 +1,6 @@
 {
   "name": "@twurple/eventsub",
-<<<<<<< HEAD
   "version": "5.1.0-pre.3",
-=======
-  "version": "5.0.17",
->>>>>>> e91165b8
   "publishConfig": {
     "access": "public"
   },
@@ -40,23 +36,14 @@
     "@d-fischer/raw-body": "^2.4.3",
     "@d-fischer/shared-utils": "^3.2.0",
     "@d-fischer/typed-event-emitter": "^3.2.2",
-<<<<<<< HEAD
     "@twurple/auth": "^5.1.0-pre.3",
     "@twurple/common": "^5.1.0-pre.3",
-=======
-    "@twurple/auth": "^5.0.17",
-    "@twurple/common": "^5.0.17",
->>>>>>> e91165b8
     "@types/express-serve-static-core": "^4.17.24",
     "httpanda": "^0.4.6",
     "tslib": "^2.0.3"
   },
   "devDependencies": {
-<<<<<<< HEAD
     "@twurple/api": "^5.1.0-pre.3"
-=======
-    "@twurple/api": "^5.0.17"
->>>>>>> e91165b8
   },
   "peerDependencies": {
     "@twurple/api": "^5.0.0"
