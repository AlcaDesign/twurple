--- conflicted
+++ resolved
@@ -1071,8 +1071,9 @@
 	protected _createHandleRequest(): RequestHandler {
 		return async (req, res, next) => {
 			if (await this._isHostDenied(req)) {
+				res.setHeader('Content-Type', 'text/plain');
 				res.writeHead(404);
-				res.end();
+				res.end('Not OK');
 				return;
 			}
 
@@ -1082,8 +1083,9 @@
 			const type = req.headers['twitch-eventsub-message-type'] as string;
 			if (!subscription) {
 				this._logger.warn(`Action ${type} of unknown event attempted: ${id}`);
+				res.setHeader('Content-Type', 'text/plain');
 				res.writeHead(410);
-				res.end();
+				res.end('Not OK');
 				return;
 			}
 
@@ -1093,8 +1095,9 @@
 			const algoAndSignature = req.headers['twitch-eventsub-message-signature'] as string | undefined;
 			if (algoAndSignature === undefined) {
 				this._logger.warn(`Dropping unsigned message for action ${type} of event: ${id}`);
+				res.setHeader('Content-Type', 'text/plain');
 				res.writeHead(410);
-				res.end();
+				res.end('Not OK');
 				return;
 			}
 
@@ -1105,8 +1108,9 @@
 				if (type === 'webhook_callback_verification') {
 					this.emit(this.onVerify, false, subscription);
 				}
+				res.setHeader('Content-Type', 'text/plain');
 				res.writeHead(410);
-				res.end();
+				res.end('Not OK');
 				return;
 			}
 
@@ -1118,6 +1122,7 @@
 					twitchSubscription._status = 'enabled';
 				}
 				res.setHeader('Content-Length', verificationBody.challenge.length);
+				res.setHeader('Content-Type', 'text/plain');
 				res.writeHead(200, undefined);
 				res.end(verificationBody.challenge);
 				this._logger.debug(`Successfully subscribed to event: ${id}`);
@@ -1127,82 +1132,26 @@
 				} else if (new Date(timestamp).getTime() < Date.now() - 10 * 60 * 1000) {
 					this._logger.debug(`Old notification prevented for event: ${id}`);
 				} else {
-<<<<<<< HEAD
 					this._seenEventIds.add(messageId);
 					setTimeout(() => this._seenEventIds.delete(messageId), 10 * 60 * 1000);
 					subscription._handleData((data as EventSubNotificationBody).event);
-=======
-					const verified = subscription._verifyData(messageId, timestamp, body, algoAndSignature);
-					const data = JSON.parse(body) as EventSubBody;
-					if (verified) {
-						if (type === 'webhook_callback_verification') {
-							const verificationBody = data as EventSubVerificationBody;
-							this.emit(this.onVerify, true, subscription);
-							subscription._verify();
-							if (twitchSubscription) {
-								twitchSubscription._status = 'enabled';
-							}
-							res.setHeader('Content-Length', verificationBody.challenge.length);
-							res.setHeader('Content-Type', 'text/plain');
-							res.writeHead(200, undefined);
-							res.end(verificationBody.challenge);
-							this._logger.debug(`Successfully subscribed to event: ${id}`);
-						} else if (type === 'notification') {
-							if (this._seenEventIds.has(messageId)) {
-								this._logger.debug(`Duplicate notification prevented for event: ${id}`);
-							} else if (new Date(timestamp).getTime() < Date.now() - 10 * 60 * 1000) {
-								this._logger.debug(`Old notification prevented for event: ${id}`);
-							} else {
-								this._seenEventIds.add(messageId);
-								setTimeout(() => this._seenEventIds.delete(messageId), 10 * 60 * 1000);
-								subscription._handleData((data as EventSubNotificationBody).event);
-							}
-							res.setHeader('Content-Type', 'text/plain');
-							res.writeHead(202);
-							res.end('OK');
-						} else if (type === 'revocation') {
-							this._dropSubscription(subscription.id);
-							this._dropTwitchSubscription(subscription.id);
-							this.emit(this.onRevoke, subscription);
-							this._logger.debug(`Subscription revoked by Twitch for event: ${id}`);
-							res.setHeader('Content-Type', 'text/plain');
-							res.writeHead(202);
-							res.end('OK');
-						} else {
-							this._logger.warn(`Unknown action ${type} for event: ${id}`);
-							res.setHeader('Content-Type', 'text/plain');
-							res.writeHead(400);
-							res.end('Not OK');
-						}
-					} else {
-						this._logger.warn(`Could not verify action ${type} of event: ${id}`);
-						if (type === 'webhook_callback_verification') {
-							this.emit(this.onVerify, false, subscription);
-						}
-						res.setHeader('Content-Type', 'text/plain');
-						res.writeHead(410);
-						res.end('Not OK');
-					}
->>>>>>> e91165b8
 				}
+				res.setHeader('Content-Type', 'text/plain');
 				res.writeHead(202);
-				res.end();
+				res.end('OK');
 			} else if (type === 'revocation') {
 				this._dropSubscription(subscription.id);
 				this._dropTwitchSubscription(subscription.id);
 				this.emit(this.onRevoke, subscription);
 				this._logger.debug(`Subscription revoked by Twitch for event: ${id}`);
+				res.setHeader('Content-Type', 'text/plain');
+				res.writeHead(202);
+				res.end('OK');
 			} else {
-<<<<<<< HEAD
 				this._logger.warn(`Unknown action ${type} for event: ${id}`);
+				res.setHeader('Content-Type', 'text/plain');
 				res.writeHead(400);
-				res.end();
-=======
-				this._logger.warn(`Action ${type} of unknown event attempted: ${id}`);
-				res.setHeader('Content-Type', 'text/plain');
-				res.writeHead(410);
 				res.end('Not OK');
->>>>>>> e91165b8
 			}
 			next();
 		};
@@ -1211,8 +1160,9 @@
 	protected _createDropLegacyRequest(): RequestHandler {
 		return async (req, res, next) => {
 			if (await this._isHostDenied(req)) {
+				res.setHeader('Content-Type', 'text/plain');
 				res.writeHead(404);
-				res.end();
+				res.end('Not OK');
 				return;
 			}
 
@@ -1231,17 +1181,14 @@
 
 	protected _createHandleHealthRequest(): RequestHandler {
 		return async (req, res) => {
-<<<<<<< HEAD
+			res.setHeader('Content-Type', 'text/plain');
 			if (await this._isHostDenied(req)) {
 				res.writeHead(404);
-				res.end();
+				res.end('Not OK');
 				return;
 			}
 
-=======
-			res.setHeader('Content-Type', 'text/plain');
 			res.writeHead(200);
->>>>>>> e91165b8
 			res.end('@twurple/eventsub is listening here');
 		};
 	}
