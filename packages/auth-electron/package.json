{
  "name": "@twurple/auth-electron",
<<<<<<< HEAD
  "version": "5.1.0-pre.3",
=======
  "version": "5.0.17",
>>>>>>> e91165b8
  "publishConfig": {
    "access": "public"
  },
  "description": "Obtain auth tokens for Twitch using an Electron popup.",
  "keywords": [
    "twitch",
    "electron",
    "authentication",
    "stream"
  ],
  "sideEffects": false,
  "main": "lib",
  "types": "lib",
  "exports": {
    ".": {
      "require": "./lib/index.js",
      "import": "./es/index.mjs"
    }
  },
  "repository": {
    "type": "git",
    "url": "https://github.com/twurple/twurple.git",
    "directory": "packages/auth-electron"
  },
  "author": "Daniel Fischer <daniel@d-fischer.dev>",
  "funding": "https://github.com/sponsors/d-fischer",
  "license": "MIT",
  "dependencies": {
    "@d-fischer/qs": "^7.0.2",
    "@d-fischer/shared-utils": "^3.2.0",
    "tslib": "^2.0.3"
  },
  "devDependencies": {
<<<<<<< HEAD
    "@twurple/auth": "^5.1.0-pre.3",
=======
    "@twurple/auth": "^5.0.17",
>>>>>>> e91165b8
    "electron": "^11.1.1"
  },
  "peerDependencies": {
    "@twurple/auth": "^5.0.0",
    "electron": ">=9.0.0 <12.0.0"
  },
  "files": [
    "LICENSE",
    "README.md",
    "lib",
    "!lib/**/*.d.ts.map",
    "es"
  ],
  "scripts": {
    "build": "tsukuru",
    "rebuild": "tsukuru --clean"
  }
}<|MERGE_RESOLUTION|>--- conflicted
+++ resolved
@@ -1,10 +1,6 @@
 {
   "name": "@twurple/auth-electron",
-<<<<<<< HEAD
   "version": "5.1.0-pre.3",
-=======
-  "version": "5.0.17",
->>>>>>> e91165b8
   "publishConfig": {
     "access": "public"
   },
@@ -38,16 +34,12 @@
     "tslib": "^2.0.3"
   },
   "devDependencies": {
-<<<<<<< HEAD
     "@twurple/auth": "^5.1.0-pre.3",
-=======
-    "@twurple/auth": "^5.0.17",
->>>>>>> e91165b8
     "electron": "^11.1.1"
   },
   "peerDependencies": {
     "@twurple/auth": "^5.0.0",
-    "electron": ">=9.0.0 <12.0.0"
+    "electron": ">=9.0.0 <18.0.0"
   },
   "files": [
     "LICENSE",
