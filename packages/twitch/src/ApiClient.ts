import { Cacheable, CachedGetter } from '@d-fischer/cache-decorators';
import deprecate from '@d-fischer/deprecate';
<<<<<<< HEAD
import { LogLevel } from '@d-fischer/logger';
import type { TwitchApiCallFetchOptions, TwitchApiCallOptions } from 'twitch-api-call';
=======
import type { LoggerOptions, LogLevel } from '@d-fischer/logger';
import type { TwitchApiCallOptions } from 'twitch-api-call';
>>>>>>> f3c8dc96
import {
	callTwitchApi,
	callTwitchApiRaw,
	HttpStatusCodeError,
	transformTwitchApiResponse,
	TwitchApiCallType
} from 'twitch-api-call';

import type { AccessToken, AuthProvider, AuthProviderTokenType, RefreshConfig, TokenInfoData } from 'twitch-auth';
import {
	ClientCredentialsAuthProvider,
	exchangeCode,
	getAppToken,
	getTokenInfo,
	InvalidTokenError,
	RefreshableAuthProvider,
	refreshUserToken,
	StaticAuthProvider,
	TokenInfo
} from 'twitch-auth';
import { rtfm } from 'twitch-common';

import { BadgesApi } from './API/Badges/BadgesApi';
import { HelixApiGroup } from './API/Helix/HelixApiGroup';
import { HelixRateLimiter } from './API/Helix/HelixRateLimiter';
import { KrakenApiGroup } from './API/Kraken/KrakenApiGroup';
import { CheermoteBackground, CheermoteScale, CheermoteState } from './API/Shared/BaseCheermoteList';
import { UnsupportedApi } from './API/Unsupported/UnsupportedApi';

import { ConfigError } from './Errors/ConfigError';

/**
 * Default configuration for the cheermote API.
 *
 * @deprecated Pass the full {@CheermoteFormat} to the applicable methods instead.
 */
export interface TwitchCheermoteConfig {
	/**
	 * The default background type.
	 */
	defaultBackground: CheermoteBackground;

	/**
	 * The default cheermote state.
	 */
	defaultState: CheermoteState;

	/**
	 * The default cheermote scale.
	 */
	defaultScale: CheermoteScale;
}

/**
 * Configuration for an {@ApiClient} instance.
 */
export interface ApiConfig {
	/**
	 * An authentication provider that supplies tokens to the client.
	 *
	 * For more information, see the {@AuthProvider} documentation.
	 */
	authProvider: AuthProvider;

	/**
	 * Additional options to pass to the fetch method.
	 */
	fetchOptions?: TwitchApiCallFetchOptions;

	/**
	 * Whether to authenticate the client before a request is made.
	 *
	 * @deprecated Call {@ApiClient#requestScopes} after instantiating the client instead.
	 */
	preAuth: boolean;

	/**
	 * The scopes to request with the initial request, even if it's not necessary for the request.
	 *
	 * @deprecated Call {@ApiClient#requestScopes} after instantiating the client instead.
	 */
	initialScopes?: string[];

	/**
	 * Default values for fetched cheermotes.
	 *
	 * @deprecated Pass the full {@CheermoteFormat} to the applicable methods instead.
	 */
	cheermotes: TwitchCheermoteConfig;

	/**
	 * The minimum level of log levels to see. Defaults to critical errors.
	 *
	 * @deprecated Use logger.minLevel instead.
	 */
	logLevel?: LogLevel;

	/**
	 * Options to pass to the logger.
	 */
	logger?: Partial<LoggerOptions>;
}

/**
 * @private
 */
export interface TwitchApiCallOptionsInternal {
	options: TwitchApiCallOptions;
	clientId?: string;
	accessToken?: string;
	fetchOptions?: TwitchApiCallFetchOptions;
}

/**
 * An API client for the Twitch Kraken and Helix APIs.
 */
@Cacheable
@rtfm('twitch', 'ApiClient')
export class ApiClient implements AuthProvider {
	private readonly _config: ApiConfig;
	private readonly _helixRateLimiter: HelixRateLimiter;

	/**
	 * Creates a new instance with fixed credentials.
	 *
	 * @deprecated Use the constructor of {@StaticAuthProvider} or {@RefreshableAuthProvider} and pass it as `authProvider` option to this class' constructor instead.
	 *
	 * @param clientId The client ID of your application.
	 * @param accessToken The access token to call the API with.
	 *
	 * You need to obtain one using one of the [Twitch OAuth flows](https://dev.twitch.tv/docs/authentication/getting-tokens-oauth/).
	 * @param scopes The scopes your supplied token has.
	 *
	 * If this argument is given, the scopes need to be correct, or weird things might happen. If it's not (i.e. it's `undefined`), we fetch the correct scopes for you.
	 *
	 * If you can't exactly say which scopes your token has, don't use this parameter/set it to `undefined`.
	 * @param refreshConfig Configuration to automatically refresh expired tokens.
	 * @param config Additional configuration to pass to the constructor.
	 * @param tokenType The type of token you passed.
	 *
	 * This should almost always be 'user' (which is the default).
	 *
	 * If you're passing 'app' here, please consider using {@ApiClient.withClientCredentials} instead.
	 */
	static withCredentials(
		clientId: string,
		accessToken?: string,
		scopes?: string[],
		refreshConfig?: RefreshConfig,
		config: Partial<ApiConfig> = {},
		tokenType: AuthProviderTokenType = 'user'
	): ApiClient {
		const authProvider = refreshConfig
			? new RefreshableAuthProvider(
					new StaticAuthProvider(clientId, accessToken, scopes, tokenType),
					refreshConfig
			  )
			: new StaticAuthProvider(clientId, accessToken, scopes, tokenType);

		return new this({ ...config, authProvider });
	}

	/**
	 * Creates a new instance with client credentials.
	 *
	 * @deprecated Use the constructor of {@ClientCredentialsAuthProvider} and pass it as `authProvider` option to this class' constructor instead.
	 *
	 * @param clientId The client ID of your application.
	 * @param clientSecret The client secret of your application.
	 * @param config Additional configuration to pass to the constructor.
	 */
	static withClientCredentials(clientId: string, clientSecret?: string, config: Partial<ApiConfig> = {}): ApiClient {
		const authProvider = clientSecret
			? new ClientCredentialsAuthProvider(clientId, clientSecret)
			: new StaticAuthProvider(clientId);

		return new this({ ...config, authProvider });
	}

	/**
	 * Makes a call to the Twitch API using given credentials.
	 *
	 * @deprecated Use `callTwitchApi` from `twitch-api-call` instead.
	 *
	 * @param options The configuration of the call.
	 * @param clientId The client ID of your application.
	 * @param accessToken The access token to call the API with.
	 *
	 * You need to obtain one using one of the [Twitch OAuth flows](https://dev.twitch.tv/docs/authentication/getting-tokens-oauth/).
	 */
	// eslint-disable-next-line @typescript-eslint/no-explicit-any
	static async callApi<T = any>(options: TwitchApiCallOptions, clientId?: string, accessToken?: string): Promise<T> {
		return callTwitchApi(options, clientId, accessToken);
	}

	/**
	 * Makes a call to the Twitch API using given credentials.
	 *
	 * @deprecated Use `callTwitchApi` from `twitch-api-call` instead.
	 *
	 * @param options The configuration of the call.
	 * @param clientId The client ID of your application.
	 * @param accessToken The access token to call the API with.
	 *
	 * You need to obtain one using one of the [Twitch OAuth flows](https://dev.twitch.tv/docs/authentication/getting-tokens-oauth/).
	 */
	// eslint-disable-next-line @typescript-eslint/naming-convention,@typescript-eslint/no-explicit-any
	static async callAPI<T = any>(options: TwitchApiCallOptions, clientId?: string, accessToken?: string): Promise<T> {
		deprecate('[twitch] ChatClient.callAPI', 'Use callApi instead.');
		return this.callApi<T>(options, clientId, accessToken);
	}

	/**
	 * Retrieves an access token with your client credentials and an authorization code.
	 *
	 * @deprecated Use `exchangeCode` from `twitch-auth` instead.
	 *
	 * @param clientId The client ID of your application.
	 * @param clientSecret The client secret of your application.
	 * @param code The authorization code.
	 * @param redirectUri The redirect URI. This serves no real purpose here, but must still match with the redirect URI you configured in the Twitch Developer dashboard.
	 */
	static async getAccessToken(
		clientId: string,
		clientSecret: string,
		code: string,
		redirectUri: string
	): Promise<AccessToken> {
		return exchangeCode(clientId, clientSecret, code, redirectUri);
	}

	/**
	 * Retrieves an app access token with your client credentials.
	 *
	 * @deprecated Use `getAppToken` from `twitch-auth` instead.
	 *
	 * @param clientId The client ID of your application.
	 * @param clientSecret The client secret of your application.
	 */
	static async getAppAccessToken(clientId: string, clientSecret: string): Promise<AccessToken> {
		return getAppToken(clientId, clientSecret);
	}

	/**
	 * Refreshes an expired access token with your client credentials and the refresh token that was given by the initial authentication.
	 *
	 * @deprecated Use `refreshUserToken` from `twitch-auth` instead.
	 *
	 * @param clientId The client ID of your application.
	 * @param clientSecret The client secret of your application.
	 * @param refreshToken The refresh token.
	 */
	static async refreshAccessToken(
		clientId: string,
		clientSecret: string,
		refreshToken: string
	): Promise<AccessToken> {
		return refreshUserToken(clientId, clientSecret, refreshToken);
	}

	/**
	 * Retrieves information about an access token.
	 *
	 * @deprecated Use `getTokenInfo` from `twitch-auth` instead.
	 *
	 * @param clientId The client ID of your application.
	 * @param accessToken The access token to get the information of.
	 *
	 * You need to obtain one using one of the [Twitch OAuth flows](https://dev.twitch.tv/docs/authentication/getting-tokens-oauth/).
	 */
	static async getTokenInfo(accessToken: string, clientId?: string): Promise<TokenInfo> {
		return getTokenInfo(accessToken, clientId);
	}

	/**
	 * Creates a new API client instance.
	 *
	 * @param config Configuration for the client instance.
	 */
	constructor(config: Partial<ApiConfig>) {
		const { authProvider, ...restConfig } = config;
		if (!authProvider) {
			throw new ConfigError('No auth provider given. Please supply the `authProvider` option.');
		}

		this._helixRateLimiter = new HelixRateLimiter({ logger: { minLevel: config.logLevel, ...config.logger } });

		this._config = {
			preAuth: false,
			cheermotes: {
				defaultBackground: CheermoteBackground.dark,
				defaultState: CheermoteState.animated,
				defaultScale: CheermoteScale.x1
			},
			authProvider,
			...restConfig
		};

		if (this._config.preAuth) {
			void authProvider.getAccessToken(this._config.initialScopes);
		}
	}

	/**
	 * Requests scopes from the auth provider.
	 *
	 * @param scopes The scopes to request.
	 */
	async requestScopes(scopes: string[]): Promise<void> {
		await this._config.authProvider.getAccessToken(scopes);
	}

	/**
	 * Retrieves information about your access token.
	 */
	async getTokenInfo(): Promise<TokenInfo> {
		try {
			const data = await this.callApi<TokenInfoData>({ type: TwitchApiCallType.Auth, url: 'validate' });
			return new TokenInfo(data);
		} catch (e) {
			if (e instanceof HttpStatusCodeError && e.statusCode === 401) {
				throw new InvalidTokenError();
			}
			throw e;
		}
	}

	/**
	 * Retrieves an access token for the authentication provider.
	 *
	 * @param scopes The scopes to request.
	 *
	 * @deprecated Use {@AuthProvider#getAccessToken} directly instead.
	 */
	async getAccessToken(scopes?: string | string[]): Promise<AccessToken | null> {
		return this._config.authProvider.getAccessToken(scopes);
	}

	/**
	 * The scopes that are currently available using the access token.
	 *
	 * @deprecated Use {@AuthProvider#currentScopes} directly instead.
	 */
	get currentScopes(): string[] {
		return this._config.authProvider.currentScopes;
	}

	/** @private */
	setAccessToken(token: AccessToken): void {
		this._config.authProvider.setAccessToken(token);
	}

	/**
	 * Forces the authentication provider to refresh the access token, if possible.
	 *
	 * @deprecated Use {@AuthProvider#refresh} directly instead.
	 */
	async refresh(): Promise<AccessToken | null> {
		return this._config.authProvider.refresh?.() ?? null;
	}

	/**
	 * Forces the authentication provider to refresh the access token, if possible.
	 *
	 * @deprecated Use {@AuthProvider#refresh} directly instead.
	 */
	async refreshAccessToken(): Promise<AccessToken | undefined> {
		return (await this.refresh()) ?? undefined;
	}

	/**
	 * The type of token used by the client.
	 */
	get tokenType(): AuthProviderTokenType {
		return this._config.authProvider.tokenType ?? 'user';
	}

	/**
	 * The client ID of your application.
	 */
	get clientId(): string {
		return this._config.authProvider.clientId;
	}

	/**
	 * Makes a call to the Twitch API using your access token.
	 *
	 * @param options The configuration of the call.
	 */
	// eslint-disable-next-line @typescript-eslint/no-explicit-any
	async callApi<T = any>(options: TwitchApiCallOptions): Promise<T> {
		const { authProvider } = this._config;
		const shouldAuth = options.auth ?? true;
		let accessToken = shouldAuth
			? await authProvider.getAccessToken(options.scope ? [options.scope] : undefined)
			: null;
		if (!accessToken) {
			return callTwitchApi<T>(options, authProvider.clientId, undefined, this._config.fetchOptions);
		}

		if (accessToken.isExpired && authProvider.refresh) {
			const newAccessToken = await authProvider.refresh();
			if (newAccessToken) {
				accessToken = newAccessToken;
			}
		}

		let response = await this._callApiInternal(options, authProvider.clientId, accessToken.accessToken);
		if (response.status === 401 && authProvider.refresh) {
			await authProvider.refresh();
			accessToken = await authProvider.getAccessToken(options.scope ? [options.scope] : []);
			if (accessToken) {
				response = await this._callApiInternal(options, authProvider.clientId, accessToken.accessToken);
			}
		}

		return transformTwitchApiResponse<T>(response);
	}

	/**
	 * Makes a call to the Twitch API using your access token.
	 *
	 * @deprecated Use callApi instead.
	 *
	 * @param options The configuration of the call.
	 */
	// eslint-disable-next-line @typescript-eslint/naming-convention,@typescript-eslint/no-explicit-any
	async callAPI<T = any>(options: TwitchApiCallOptions): Promise<T> {
		deprecate('[twitch] ChatClient#callAPI', 'Use callApi instead.');
		return this.callApi<T>(options);
	}

	/**
	 * The default specs for cheermotes.
	 */
	get cheermoteDefaults(): TwitchCheermoteConfig {
		return this._config.cheermotes;
	}

	/**
	 * A group of Kraken API methods.
	 */
	@CachedGetter()
	get kraken(): KrakenApiGroup {
		return new KrakenApiGroup(this);
	}

	/**
	 * A group of Helix API methods.
	 */
	@CachedGetter()
	get helix(): HelixApiGroup {
		return new HelixApiGroup(this);
	}

	/**
	 * The API methods that deal with badges.
	 */
	@CachedGetter()
	get badges(): BadgesApi {
		return new BadgesApi(this);
	}

	/**
	 * Various API methods that are not officially supported by Twitch.
	 */
	@CachedGetter()
	get unsupported(): UnsupportedApi {
		return new UnsupportedApi(this);
	}

	private async _callApiInternal(options: TwitchApiCallOptions, clientId?: string, accessToken?: string) {
		const { fetchOptions } = this._config;
		if (options.type === TwitchApiCallType.Helix) {
			return this._helixRateLimiter.request({ options, clientId, accessToken, fetchOptions });
		}

		return callTwitchApiRaw(options, clientId, accessToken, fetchOptions);
	}
}<|MERGE_RESOLUTION|>--- conflicted
+++ resolved
@@ -1,12 +1,7 @@
 import { Cacheable, CachedGetter } from '@d-fischer/cache-decorators';
 import deprecate from '@d-fischer/deprecate';
-<<<<<<< HEAD
-import { LogLevel } from '@d-fischer/logger';
+import type { LoggerOptions, LogLevel } from '@d-fischer/logger';
 import type { TwitchApiCallFetchOptions, TwitchApiCallOptions } from 'twitch-api-call';
-=======
-import type { LoggerOptions, LogLevel } from '@d-fischer/logger';
-import type { TwitchApiCallOptions } from 'twitch-api-call';
->>>>>>> f3c8dc96
 import {
 	callTwitchApi,
 	callTwitchApiRaw,
