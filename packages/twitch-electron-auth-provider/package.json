{
  "name": "twitch-electron-auth-provider",
  "version": "4.4.6",
  "description": "Obtain auth tokens for Twitch using an Electron popup.",
  "keywords": [
    "twitch",
    "electron",
    "authentication",
    "stream"
  ],
  "sideEffects": false,
  "main": "lib",
  "types": "lib",
  "exports": {
    ".": {
      "require": "./lib/index.js",
      "import": "./es/index.mjs"
    }
  },
  "repository": {
    "type": "git",
    "url": "https://github.com/d-fischer/twitch.git",
    "directory": "packages/twitch-electron-auth-provider"
  },
  "author": "Daniel Fischer <daniel@d-fischer.dev>",
  "funding": "https://github.com/sponsors/d-fischer",
  "license": "MIT",
  "dependencies": {
    "@d-fischer/qs": "^7.0.2",
    "@d-fischer/shared-utils": "^3.0.1",
<<<<<<< HEAD
    "tslib": "^2.0.3"
  },
  "devDependencies": {
    "electron": "^11.1.1",
    "twitch-auth": "^4.4.0"
=======
    "tslib": "^2.0.3",
    "twitch-auth": "^4.4.6"
  },
  "devDependencies": {
    "twitch": "^4.4.6"
>>>>>>> 3d826938
  },
  "peerDependencies": {
    "electron": ">=9.0.0 <12.0.0",
    "twitch-auth": "^4.4.0"
  },
  "files": [
    "LICENSE",
    "README.md",
    "lib",
    "es"
  ],
  "scripts": {
    "build": "tsukuru",
    "rebuild": "tsukuru --clean"
  }
}<|MERGE_RESOLUTION|>--- conflicted
+++ resolved
@@ -28,19 +28,11 @@
   "dependencies": {
     "@d-fischer/qs": "^7.0.2",
     "@d-fischer/shared-utils": "^3.0.1",
-<<<<<<< HEAD
     "tslib": "^2.0.3"
   },
   "devDependencies": {
     "electron": "^11.1.1",
-    "twitch-auth": "^4.4.0"
-=======
-    "tslib": "^2.0.3",
     "twitch-auth": "^4.4.6"
-  },
-  "devDependencies": {
-    "twitch": "^4.4.6"
->>>>>>> 3d826938
   },
   "peerDependencies": {
     "electron": ">=9.0.0 <12.0.0",
